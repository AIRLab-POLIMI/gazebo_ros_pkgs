--- conflicted
+++ resolved
@@ -229,6 +229,9 @@
 
 void GazeboRosApiPlugin::advertiseServices()
 {
+  // publish clock for simulated ros time
+  pub_clock_ = nh_->advertise<rosgraph_msgs::Clock>("/clock",10);
+
   // Advertise spawn services on the custom queue
   std::string spawn_sdf_model_service_name("spawn_sdf_model");
   ros::AdvertiseServiceOptions spawn_sdf_model_aso =
@@ -506,8 +509,6 @@
                                                           boost::bind(&GazeboRosApiPlugin::resetWorld,this,_1,_2),
                                                           ros::VoidPtr(), &gazebo_queue_);
   reset_world_service_ = nh_->advertiseService(reset_world_aso);
-<<<<<<< HEAD
-=======
 
 
   // set param for use_sim_time if not set by user already
@@ -521,7 +522,6 @@
 #else
   last_pub_clock_time_ = world_->GetSimTime();
 #endif
->>>>>>> 3164e4c6
 }
 
 void GazeboRosApiPlugin::onLinkStatesConnect()
